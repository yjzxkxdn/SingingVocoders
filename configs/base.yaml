--- conflicted
+++ resolved
@@ -4,11 +4,8 @@
 data_input_path: []
 data_out_path: []
 val_num: 1
-<<<<<<< HEAD
+f0_min: 65
+f0_max: 1100
 aug_min: 0.9
 aug_max: 2
 aug_num: 1
-=======
-f0_min: 65
-f0_max: 1100
->>>>>>> 937c5362
